--- conflicted
+++ resolved
@@ -14,9 +14,6 @@
 const MsgExecutionResponse = 2
 const MsgHandoffComplete = 10
 
-<<<<<<< HEAD
-const NoMoreSessionRequestName = "no-more-sessions@openssh.com"
-=======
 const MsgExecutionDenied = 0
 const MsgExecutionApproved = 1
 
@@ -29,7 +26,8 @@
 	Response byte
 	Reason string
 }
->>>>>>> 9c400d43
+
+const NoMoreSessionRequestName = "no-more-sessions@openssh.com"
 
 type ExecutionRequestMessage struct {
 	MsgNum  byte
